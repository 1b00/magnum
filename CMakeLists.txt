#
#   This file is part of Magnum.
#
#   Copyright © 2010, 2011, 2012, 2013 Vladimír Vondruš <mosra@centrum.cz>
#
#   Permission is hereby granted, free of charge, to any person obtaining a
#   copy of this software and associated documentation files (the "Software"),
#   to deal in the Software without restriction, including without limitation
#   the rights to use, copy, modify, merge, publish, distribute, sublicense,
#   and/or sell copies of the Software, and to permit persons to whom the
#   Software is furnished to do so, subject to the following conditions:
#
#   The above copyright notice and this permission notice shall be included
#   in all copies or substantial portions of the Software.
#
#   THE SOFTWARE IS PROVIDED "AS IS", WITHOUT WARRANTY OF ANY KIND, EXPRESS OR
#   IMPLIED, INCLUDING BUT NOT LIMITED TO THE WARRANTIES OF MERCHANTABILITY,
#   FITNESS FOR A PARTICULAR PURPOSE AND NONINFRINGEMENT. IN NO EVENT SHALL
#   THE AUTHORS OR COPYRIGHT HOLDERS BE LIABLE FOR ANY CLAIM, DAMAGES OR OTHER
#   LIABILITY, WHETHER IN AN ACTION OF CONTRACT, TORT OR OTHERWISE, ARISING
#   FROM, OUT OF OR IN CONNECTION WITH THE SOFTWARE OR THE USE OR OTHER
#   DEALINGS IN THE SOFTWARE.
#

# CMake 2.8.8 required for OBJECT library target
cmake_minimum_required(VERSION 2.8)
project(Magnum)

include(CMakeDependentOption)

option(TARGET_GLES "Build for OpenGL ES instead of desktop OpenGL" OFF)
cmake_dependent_option(TARGET_GLES2 "Build for OpenGL ES 2" ON "TARGET_GLES" OFF)
cmake_dependent_option(TARGET_DESKTOP_GLES "Build for OpenGL ES on desktop" OFF "TARGET_GLES" OFF)

# Parts of the library
option(WITH_DEBUGTOOLS "Build DebugTools library" ON)
cmake_dependent_option(WITH_MESHTOOLS "Build MeshTools library" ON "NOT WITH_DEBUGTOOLS" ON)
cmake_dependent_option(WITH_PHYSICS "Build Physics library" ON "NOT WITH_DEBUGTOOLS" ON)
cmake_dependent_option(WITH_PRIMITIVES "Builf Primitives library" ON "NOT WITH_DEBUGTOOLS" ON)
cmake_dependent_option(WITH_SCENEGRAPH "Build SceneGraph library" ON "NOT WITH_DEBUGTOOLS;NOT WITH_PHYSICS" ON)
cmake_dependent_option(WITH_SHADERS "Build Shaders library" ON "NOT WITH_DEBUGTOOLS" ON)
option(WITH_TEXT "Build Text library" ON)
cmake_dependent_option(WITH_TEXTURETOOLS "Build TextureTools library" ON "NOT WITH_TEXT" ON)
option(WITH_MAGNUMINFO "Build magnum-info utility" ON)

# Application libraries
if(${CMAKE_SYSTEM_NAME} STREQUAL NaCl)
    option(WITH_NACLAPPLICATION "Build NaClApplication library" OFF)
else()
    option(WITH_GLXAPPLICATION "Build GlxApplication library" OFF)
    cmake_dependent_option(WITH_WINDOWLESSGLXAPPLICATION "Build WindowlessGlxApplication library" OFF "NOT WITH_MAGNUMINFO" ON)
    cmake_dependent_option(WITH_XEGLAPPLICATION "Build XEglApplication library" OFF "TARGET_GLES" OFF)
    cmake_dependent_option(WITH_GLUTAPPLICATION "Build GlutApplication library" OFF "NOT TARGET_GLES" OFF)
    option(WITH_SDL2APPLICATION "Build Sdl2Application library" OFF)
endif()

option(BUILD_STATIC "Build static libraries (default are shared)" OFF)
cmake_dependent_option(BUILD_STATIC_PIC "Build static libraries with position-independent code" OFF "BUILD_STATIC" OFF)
option(BUILD_TESTS "Build unit tests." OFF)
if(BUILD_TESTS)
    enable_testing()
endif()

set(CMAKE_MODULE_PATH ${CMAKE_MODULE_PATH} "${CMAKE_SOURCE_DIR}/modules/")

<<<<<<< HEAD
if(${CMAKE_MAJOR_VERSION}.${CMAKE_MINOR_VERSION}.${CMAKE_PATCH_VERSION} VERSION_LESS 2.8.8)
    set(CMAKE_NO_OBJECT_TARGET 1)
    message(WARNING "CMake version < 2.8.8 is used, compilation with tests enabled will take a lot more time.")

    cmake_policy(SET CMP0017 NEW)
    set(CMAKE_MODULE_PATH ${CMAKE_MODULE_PATH} "${Magnum_SOURCE_DIR}/modules-compatibility/")
endif()
=======
find_package(Corrade REQUIRED)
>>>>>>> 36bedb3f

# If targeting NaCl, set explicit OpenGL ES 2.0 support
if(CORRADE_TARGET_NACL)
    set(TARGET_GLES 1)
    set(TARGET_GLES2 1)
endif()

# Check dependencies
if(NOT TARGET_GLES OR TARGET_DESKTOP_GLES)
    find_package(OpenGL REQUIRED)
elseif(TARGET_GLES2)
    find_package(OpenGLES2 REQUIRED)
else()
    find_package(OpenGLES3 REQUIRED)
endif()
if(NOT TARGET_GLES)
    find_package(GLEW REQUIRED)
endif()

# Configuration variables (saved later to corradeConfigure.h)
if(TARGET_GLES)
    set(MAGNUM_TARGET_GLES 1)
    if(TARGET_GLES2)
        set(MAGNUM_TARGET_GLES2 1)
    else()
        set(MAGNUM_TARGET_GLES3 1)
    endif()
endif()
if(TARGET_DESKTOP_GLES)
    set(MAGNUM_TARGET_DESKTOP_GLES 1)
endif()

if(NOT BUILD_STATIC)
    set(SHARED_OR_STATIC SHARED)
else()
    set(SHARED_OR_STATIC STATIC)
endif()

# Installation paths
include(CorradeLibSuffix)
set(MAGNUM_BINARY_INSTALL_DIR ${CMAKE_INSTALL_PREFIX}/bin)
set(MAGNUM_LIBRARY_INSTALL_DIR ${CMAKE_INSTALL_PREFIX}/lib${LIB_SUFFIX})
set(MAGNUM_CMAKE_MODULE_INSTALL_DIR ${CMAKE_ROOT}/Modules)
set(MAGNUM_INCLUDE_INSTALL_DIR ${CMAKE_INSTALL_PREFIX}/include/Magnum)

add_subdirectory(external)
add_subdirectory(modules)
add_subdirectory(src)<|MERGE_RESOLUTION|>--- conflicted
+++ resolved
@@ -63,7 +63,6 @@
 
 set(CMAKE_MODULE_PATH ${CMAKE_MODULE_PATH} "${CMAKE_SOURCE_DIR}/modules/")
 
-<<<<<<< HEAD
 if(${CMAKE_MAJOR_VERSION}.${CMAKE_MINOR_VERSION}.${CMAKE_PATCH_VERSION} VERSION_LESS 2.8.8)
     set(CMAKE_NO_OBJECT_TARGET 1)
     message(WARNING "CMake version < 2.8.8 is used, compilation with tests enabled will take a lot more time.")
@@ -71,9 +70,8 @@
     cmake_policy(SET CMP0017 NEW)
     set(CMAKE_MODULE_PATH ${CMAKE_MODULE_PATH} "${Magnum_SOURCE_DIR}/modules-compatibility/")
 endif()
-=======
+
 find_package(Corrade REQUIRED)
->>>>>>> 36bedb3f
 
 # If targeting NaCl, set explicit OpenGL ES 2.0 support
 if(CORRADE_TARGET_NACL)
