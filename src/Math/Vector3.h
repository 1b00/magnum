#ifndef Magnum_Math_Vector3_h
#define Magnum_Math_Vector3_h
/*
    This file is part of Magnum.

    Copyright © 2010, 2011, 2012, 2013 Vladimír Vondruš <mosra@centrum.cz>

    Permission is hereby granted, free of charge, to any person obtaining a
    copy of this software and associated documentation files (the "Software"),
    to deal in the Software without restriction, including without limitation
    the rights to use, copy, modify, merge, publish, distribute, sublicense,
    and/or sell copies of the Software, and to permit persons to whom the
    Software is furnished to do so, subject to the following conditions:

    The above copyright notice and this permission notice shall be included
    in all copies or substantial portions of the Software.

    THE SOFTWARE IS PROVIDED "AS IS", WITHOUT WARRANTY OF ANY KIND, EXPRESS OR
    IMPLIED, INCLUDING BUT NOT LIMITED TO THE WARRANTIES OF MERCHANTABILITY,
    FITNESS FOR A PARTICULAR PURPOSE AND NONINFRINGEMENT. IN NO EVENT SHALL
    THE AUTHORS OR COPYRIGHT HOLDERS BE LIABLE FOR ANY CLAIM, DAMAGES OR OTHER
    LIABILITY, WHETHER IN AN ACTION OF CONTRACT, TORT OR OTHERWISE, ARISING
    FROM, OUT OF OR IN CONNECTION WITH THE SOFTWARE OR THE USE OR OTHER
    DEALINGS IN THE SOFTWARE.
*/

/** @file
 * @brief Class Magnum::Math::Vector3
 */

#include "Vector2.h"
#include "Swizzle.h"

namespace Magnum { namespace Math {

/**
@brief Three-component vector
@tparam T   Data type

See @ref matrix-vector for brief introduction.
@see Magnum::Vector3, Magnum::Vector3i, Magnum::Vector3ui, Magnum::Vector3d
@configurationvalueref{Magnum::Math::Vector3}
*/
template<class T> class Vector3: public Vector<3, T> {
    public:
        /**
         * @brief %Vector in direction of X axis (right)
         *
         * Usable for translation or rotation along given axis, for example:
         * @code
         * Matrix4::translation(Vector3::xAxis(5.0f)); // same as Matrix4::translation({5.0f, 0.0f, 0.0f});
         * Matrix4::rotation(30.0_degf, Vector3::xAxis()); // same as Matrix::rotation(30.0_degf, {1.0f, 0.0f, 0.0f});
         * @endcode
         * @see yAxis(), zAxis(), xScale(), Matrix4::right()
         */
        constexpr static Vector3<T> xAxis(T length = T(1)) { return Vector3<T>(length, T(), T()); }

        /**
         * @brief %Vector in direction of Y axis (up)
         *
         * See xAxis() for more information.
         * @see yScale(), Matrix4::up()
         */
        constexpr static Vector3<T> yAxis(T length = T(1)) { return Vector3<T>(T(), length, T()); }

        /**
         * @brief %Vector in direction of Z axis (backward)
         *
         * See xAxis() for more information.
         * @see zScale(), Matrix4::backward()
         */
        constexpr static Vector3<T> zAxis(T length = T(1)) { return Vector3<T>(T(), T(), length); }

        /**
         * @brief Scaling vector in direction of X axis (width)
         *
         * Usable for scaling along given direction, for example:
         * @code
         * Matrix4::scaling(Vector3::xScale(-2.0f)); // same as Matrix4::scaling({-2.0f, 1.0f, 1.0f});
         * @endcode
         * @see yScale(), zScale(), xAxis()
         */
        constexpr static Vector3<T> xScale(T scale) { return Vector3<T>(scale, T(1), T(1)); }

        /**
         * @brief Scaling vector in direction of Y axis (height)
         *
         * See xScale() for more information.
         * @see yAxis()
         */
        constexpr static Vector3<T> yScale(T scale) { return Vector3<T>(T(1), scale, T(1)); }

        /**
         * @brief Scaling vector in direction of Z axis (depth)
         *
         * See xScale() for more information.
         * @see zAxis()
         */
        constexpr static Vector3<T> zScale(T scale) { return Vector3<T>(T(1), T(1), scale); }

        /**
         * @brief Cross product
         *
         * @f[
         *      \boldsymbol a \times \boldsymbol b =
         *      \begin{pmatrix}a_yb_z - a_zb_y \\ a_zb_y - a_xb_z \\ a_xb_y - a_yb_x \end{pmatrix}
         * @f]
         * @see Vector2::cross()
         */
        static Vector3<T> cross(const Vector3<T>& a, const Vector3<T>& b) {
            return swizzle<'y', 'z', 'x'>(a)*swizzle<'z', 'x', 'y'>(b) -
                   swizzle<'z', 'x', 'y'>(a)*swizzle<'y', 'z', 'x'>(b);
        }

        /** @copydoc Vector::Vector() */
        constexpr /*implicit*/ Vector3() {}

        /** @copydoc Vector::Vector(T) */
        constexpr explicit Vector3(T value): Vector<3, T>(value) {}

        /**
         * @brief Constructor
         *
         * @f[
         *      \boldsymbol v = \begin{pmatrix} x \\ y \\ z \end{pmatrix}
         * @f]
         */
        constexpr /*implicit*/ Vector3(T x, T y, T z): Vector<3, T>(x, y, z) {}

        /**
         * @brief Constructor
         *
         * @f[
         *      \boldsymbol v = \begin{pmatrix} v_x \\ v_y \\ z \end{pmatrix}
         * @f]
         */
        constexpr /*implicit*/ Vector3(const Vector2<T>& xy, T z): Vector<3, T>(xy[0], xy[1], z) {}

        /** @copydoc Vector::Vector(const Vector<size, U>&) */
        template<class U> constexpr explicit Vector3(const Vector<3, U>& other): Vector<3, T>(other) {}

        /** @brief Construct vector from external representation */
<<<<<<< HEAD
        #ifndef CORRADE_GCC44_COMPATIBILITY
        template<class U, class V = decltype(Implementation::VectorConverter<3, T, U>::from(std::declval<U>()))> inline constexpr explicit Vector3(const U& other): Vector<3, T>(Implementation::VectorConverter<3, T, U>::from(other)) {}
        #else
        template<class U, class V = decltype(Implementation::VectorConverter<3, T, U>::from(*static_cast<const U*>(nullptr)))> inline constexpr explicit Vector3(const U& other): Vector<3, T>(Implementation::VectorConverter<3, T, U>::from(other)) {}
        #endif
=======
        template<class U, class V = decltype(Implementation::VectorConverter<3, T, U>::from(std::declval<U>()))> constexpr explicit Vector3(const U& other): Vector<3, T>(Implementation::VectorConverter<3, T, U>::from(other)) {}
>>>>>>> b9a72bd3

        /** @brief Copy constructor */
        constexpr Vector3(const Vector<3, T>& other): Vector<3, T>(other) {}

        T& x() { return (*this)[0]; }                   /**< @brief X component */
        constexpr T x() const { return (*this)[0]; }    /**< @overload */
        T& y() { return (*this)[1]; }                   /**< @brief Y component */
        constexpr T y() const { return (*this)[1]; }    /**< @overload */
        T& z() { return (*this)[2]; }                   /**< @brief Z component */
        constexpr T z() const { return (*this)[2]; }    /**< @overload */

        /**
         * @brief XY part of the vector
         * @return First two components of the vector
         *
         * @see swizzle()
         */
        Vector2<T>& xy() { return Vector2<T>::from(Vector<3, T>::data()); }
        constexpr const Vector2<T> xy() const { return {x(), y()}; } /**< @overload */

        MAGNUM_VECTOR_SUBCLASS_IMPLEMENTATION(Vector3, 3)
};

MAGNUM_VECTOR_SUBCLASS_OPERATOR_IMPLEMENTATION(Vector3, 3)

/** @debugoperator{Magnum::Math::Vector3} */
template<class T> inline Corrade::Utility::Debug operator<<(Corrade::Utility::Debug debug, const Vector3<T>& value) {
    return debug << static_cast<const Vector<3, T>&>(value);
}

}}

namespace Corrade { namespace Utility {
    /** @configurationvalue{Magnum::Math::Vector3} */
    template<class T> struct ConfigurationValue<Magnum::Math::Vector3<T>>: public ConfigurationValue<Magnum::Math::Vector<3, T>> {};
}}

#endif<|MERGE_RESOLUTION|>--- conflicted
+++ resolved
@@ -140,15 +140,11 @@
         template<class U> constexpr explicit Vector3(const Vector<3, U>& other): Vector<3, T>(other) {}
 
         /** @brief Construct vector from external representation */
-<<<<<<< HEAD
         #ifndef CORRADE_GCC44_COMPATIBILITY
-        template<class U, class V = decltype(Implementation::VectorConverter<3, T, U>::from(std::declval<U>()))> inline constexpr explicit Vector3(const U& other): Vector<3, T>(Implementation::VectorConverter<3, T, U>::from(other)) {}
+        template<class U, class V = decltype(Implementation::VectorConverter<3, T, U>::from(std::declval<U>()))> constexpr explicit Vector3(const U& other): Vector<3, T>(Implementation::VectorConverter<3, T, U>::from(other)) {}
         #else
-        template<class U, class V = decltype(Implementation::VectorConverter<3, T, U>::from(*static_cast<const U*>(nullptr)))> inline constexpr explicit Vector3(const U& other): Vector<3, T>(Implementation::VectorConverter<3, T, U>::from(other)) {}
+        template<class U, class V = decltype(Implementation::VectorConverter<3, T, U>::from(*static_cast<const U*>(nullptr)))> constexpr explicit Vector3(const U& other): Vector<3, T>(Implementation::VectorConverter<3, T, U>::from(other)) {}
         #endif
-=======
-        template<class U, class V = decltype(Implementation::VectorConverter<3, T, U>::from(std::declval<U>()))> constexpr explicit Vector3(const U& other): Vector<3, T>(Implementation::VectorConverter<3, T, U>::from(other)) {}
->>>>>>> b9a72bd3
 
         /** @brief Copy constructor */
         constexpr Vector3(const Vector<3, T>& other): Vector<3, T>(other) {}
