--- conflicted
+++ resolved
@@ -34,9 +34,6 @@
 
 namespace Magnum { namespace Platform {
 
-<<<<<<< HEAD
-/** @todo Delegating constructors when support for GCC 4.6 can be dropped */
-=======
 struct AndroidApplication::LogOutput {
     LogOutput();
 
@@ -55,11 +52,6 @@
     Error::setOutput(&errorStream);
 }
 
-#ifndef DOXYGEN_GENERATING_OUTPUT
-AndroidApplication::AndroidApplication(const Arguments& arguments): AndroidApplication{arguments, Configuration{}} {}
-#endif
->>>>>>> 3df0d63a
-
 AndroidApplication::AndroidApplication(const Arguments& arguments, const Configuration& configuration): _state(arguments) {
     initialize();
     createContext(configuration);
@@ -83,32 +75,11 @@
     eglTerminate(_display);
 }
 
-<<<<<<< HEAD
-struct AndroidApplication::LogOutput {
-    LogOutput();
-
-    Utility::AndroidLogStreamBuffer debugBuffer, warningBuffer, errorBuffer;
-    std::ostream debugStream, warningStream, errorStream;
-};
-
-AndroidApplication::LogOutput::LogOutput():
-    debugBuffer(Utility::AndroidLogStreamBuffer::LogPriority::Info, "magnum"),
-    warningBuffer(Utility::AndroidLogStreamBuffer::LogPriority::Warning, "magnum"),
-    errorBuffer(Utility::AndroidLogStreamBuffer::LogPriority::Error, "magnum"),
-    debugStream(&debugBuffer), warningStream(&warningBuffer), errorStream(&errorBuffer)
-{
-    Debug::setOutput(&debugStream);
-    Warning::setOutput(&warningStream);
-    Error::setOutput(&errorStream);
-}
-
 void AndroidApplication::initialize() {
     /* Redirect debug output to Android log */
     _logOutput.reset(new LogOutput);
 }
 
-=======
->>>>>>> 3df0d63a
 void AndroidApplication::createContext() { createContext({}); }
 
 void AndroidApplication::createContext(const Configuration& configuration) {
